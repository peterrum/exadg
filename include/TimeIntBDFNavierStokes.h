--- conflicted
+++ resolved
@@ -20,14 +20,8 @@
 {
 public:
   TimeIntBDFNavierStokes(std_cxx11::shared_ptr<DGNavierStokesBase<dim, fe_degree,
-<<<<<<< HEAD
-                           fe_degree_p, fe_degree_xwall, n_q_points_1d_xwall> > ns_operation_in,
+                           fe_degree_p, fe_degree_xwall, xwall_quad_rule> > ns_operation_in,
                          std_cxx11::shared_ptr<PostProcessorBase<dim> >         postprocessor_in,
-=======
-                           fe_degree_p, fe_degree_xwall, xwall_quad_rule> > ns_operation_in,
-                         std_cxx11::shared_ptr<PostProcessor<dim, fe_degree,
-                           fe_degree_p> >                                       postprocessor_in,
->>>>>>> 31fa83bf
                          InputParametersNavierStokes<dim> const                 &param_in,
                          unsigned int const                                     n_refine_time_in,
                          bool const                                             use_adaptive_time_stepping)
@@ -53,16 +47,16 @@
   virtual void analyze_computing_times() const = 0;
 
 protected:
-<<<<<<< HEAD
   std_cxx11::shared_ptr<PostProcessorBase<dim> > postprocessor;
-=======
+
   virtual void calculate_time_step();
 
   virtual void read_restart_vectors(boost::archive::binary_iarchive & ia) = 0;
   virtual void write_restart_vectors(boost::archive::binary_oarchive & oa) const = 0;
 
-  std_cxx11::shared_ptr<PostProcessor<dim, fe_degree, fe_degree_p> > postprocessor;
->>>>>>> 31fa83bf
+  virtual void resume_from_restart();
+  void write_restart() const;
+
 
   InputParametersNavierStokes<dim> const & param;
 
@@ -81,8 +75,6 @@
   virtual void initialize_former_solution() = 0;
   void initialize_solution_and_calculate_timestep(bool do_restart);
 
-  void resume_from_restart();
-  void write_restart() const;
 
   virtual void recalculate_adaptive_time_step();
 
